--- conflicted
+++ resolved
@@ -91,11 +91,8 @@
 }
 
 function update() {
-<<<<<<< HEAD
         cd $mycroft_skill_folder
-=======
         goto_skills_dir
->>>>>>> 8629bb9e
 	for d in $(ls -d */); do
 		if git -C "$d" rev-parse --git-dir > /dev/null 2>&1; then
 			cd $d
