--- conflicted
+++ resolved
@@ -297,16 +297,12 @@
         redhat_common_install
     elif os_is_like debian ; then
         # Debian / Ubuntu
-<<<<<<< HEAD
+        echo ${GREEN} Installing packages for Debian/Ubuntu...${RESET}
         $SUDO apt-get install -y git python3 python3-dev python3-setuptools libtool libffi-dev libssl-dev autoconf automake bison swig libglib2.0-dev portaudio19-dev mpg123 screen flac curl libicu-dev pkg-config libjpeg-dev libfann-dev build-essential jq
-=======
-        echo ${GREEN} Installing packages for Debian/Ubuntu...${RESET}
-        $SUDO apt-get install -y git python3 python3-dev python-setuptools python-gobject-2-dev libtool libffi-dev libssl-dev autoconf automake bison swig libglib2.0-dev portaudio19-dev mpg123 screen flac curl libicu-dev pkg-config automake libjpeg-dev libfann-dev build-essential jq
     elif os_is_like fedora ; then
         echo ${GREEN} Installing packages for Fedora...${RESET}
         # Fedora
         $SUDO dnf install -y git python3 python3-devel python3-pip python3-setuptools python3-virtualenv pygobject3-devel libtool libffi-devel openssl-devel autoconf bison swig glib2-devel portaudio-devel mpg123 mpg123-plugins-pulseaudio screen curl pkgconfig libicu-devel automake libjpeg-turbo-devel fann-devel gcc-c++ redhat-rpm-config jq
->>>>>>> 2b6c7132
     elif found_exe pacman; then
         # Arch Linux
         echo ${GREEN} Installing packages for Arch...${RESET}
