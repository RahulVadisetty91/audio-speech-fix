# Copyright 2017 Mycroft AI Inc.
#
# Licensed under the Apache License, Version 2.0 (the "License");
# you may not use this file except in compliance with the License.
# You may obtain a copy of the License at
#
#    http://www.apache.org/licenses/LICENSE-2.0
#
# Unless required by applicable law or agreed to in writing, software
# distributed under the License is distributed on an "AS IS" BASIS,
# WITHOUT WARRANTIES OR CONDITIONS OF ANY KIND, either express or implied.
# See the License for the specific language governing permissions and
# limitations under the License.
#
import imp
import operator
import sys
import time
import csv
from functools import wraps
from inspect import getargspec
import inspect

import abc
import re
from adapt.intent import Intent, IntentBuilder
from os import listdir
from os.path import join, abspath, dirname, splitext, basename, exists
from threading import Event

from mycroft.api import DeviceApi
from mycroft.client.enclosure.api import EnclosureAPI
from mycroft.configuration import Configuration
from mycroft.dialog import DialogLoader
from mycroft.filesystem import FileSystemAccess
from mycroft.messagebus.message import Message
from mycroft.metrics import report_metric, report_timing, Stopwatch
from mycroft.skills.settings import SkillSettings
from mycroft.util import resolve_resource_file
from mycroft.util.log import LOG
# python 2+3 compatibility
from past.builtins import basestring

MainModule = '__init__'


def dig_for_message():
    """
        Dig Through the stack for message.
    """
    stack = inspect.stack()
    # Limit search to 10 frames back
    stack = stack if len(stack) < 10 else stack[:10]
    local_vars = [frame[0].f_locals for frame in stack]
    for l in local_vars:
        if 'message' in l and isinstance(l['message'], Message):
            return l['message']


def load_vocab_from_file(path, vocab_type, emitter):
    """
        Load mycroft vocabulary from file. and send it on the message bus for
        the intent handler.

        Args:
            path:       path to vocabulary file (*.voc)
            vocab_type: keyword name
            emitter:    emitter to access the message bus
    """
    if path.endswith('.voc'):
        with open(path, 'r') as voc_file:
            for line in voc_file.readlines():
                parts = line.strip().split("|")
                entity = parts[0]

                emitter.emit(Message("register_vocab", {
                    'start': entity, 'end': vocab_type
                }))
                for alias in parts[1:]:
                    emitter.emit(Message("register_vocab", {
                        'start': alias, 'end': vocab_type, 'alias_of': entity
                    }))


def load_regex_from_file(path, emitter):
    """
        Load regex from file and send it on the message bus for
        the intent handler.

        Args:
            path:       path to vocabulary file (*.voc)
            emitter:    emitter to access the message bus
    """
    if path.endswith('.rx'):
        with open(path, 'r') as reg_file:
            for line in reg_file.readlines():
                re.compile(line.strip())
                emitter.emit(
                    Message("register_vocab", {'regex': line.strip()}))


def load_vocabulary(basedir, emitter):
    for vocab_type in listdir(basedir):
        if vocab_type.endswith(".voc"):
            load_vocab_from_file(
                join(basedir, vocab_type), splitext(vocab_type)[0], emitter)


def load_regex(basedir, emitter):
    for regex_type in listdir(basedir):
        if regex_type.endswith(".rx"):
            load_regex_from_file(
                join(basedir, regex_type), emitter)


def open_intent_envelope(message):
    """ Convert dictionary received over messagebus to Intent. """
    intent_dict = message.data
    return Intent(intent_dict.get('name'),
                  intent_dict.get('requires'),
                  intent_dict.get('at_least_one'),
                  intent_dict.get('optional'))


def load_skill(skill_descriptor, emitter, skill_id, BLACKLISTED_SKILLS=None):
    """
        load skill from skill descriptor.

        Args:
            skill_descriptor: descriptor of skill to load
            emitter:          messagebus emitter
            skill_id:         id number for skill
        Returns:
            MycroftSkill: the loaded skill or None on failure
    """
    BLACKLISTED_SKILLS = BLACKLISTED_SKILLS or []
    try:
        LOG.info("ATTEMPTING TO LOAD SKILL: " + skill_descriptor["name"] +
                 " with ID " + str(skill_id))
        if skill_descriptor['name'] in BLACKLISTED_SKILLS:
            LOG.info("SKILL IS BLACKLISTED " + skill_descriptor["name"])
            return None
        skill_module = imp.load_module(
            skill_descriptor["name"] + MainModule, *skill_descriptor["info"])
        if (hasattr(skill_module, 'create_skill') and
                callable(skill_module.create_skill)):
            # v2 skills framework
            skill = skill_module.create_skill()
            skill.settings.allow_overwrite = True
            skill.settings.load_skill_settings_from_file()
            skill.bind(emitter)
            skill.skill_id = skill_id
            skill.load_data_files(dirname(skill_descriptor['info'][1]))
            # Set up intent handlers
            skill.initialize()
            skill._register_decorated()
            LOG.info("Loaded " + skill_descriptor["name"])

            # The very first time a skill is run, speak the intro
            first_run = skill.settings.get("__mycroft_skill_firstrun", True)
            if first_run:
                LOG.info("First run of "+skill_descriptor["name"])
                skill.settings["__mycroft_skill_firstrun"] = False
                skill.settings.store()
                intro = skill.get_intro_message()
                if intro:
                    skill.speak(intro)
            return skill
        else:
            LOG.warning(
                "Module %s does not appear to be skill" % (
                    skill_descriptor["name"]))
    except:
        LOG.error(
            "Failed to load skill: " + skill_descriptor["name"],
            exc_info=True)
    return None


def create_skill_descriptor(skill_folder):
    info = imp.find_module(MainModule, [skill_folder])
    return {"name": basename(skill_folder), "info": info}


def get_handler_name(handler):
    """
        Return name (including class if available) of handler
        function.

        Args:
            handler (function): Function to be named

        Returns: handler name as string
    """
    name = ''
    if '__self__' in dir(handler) and 'name' in dir(handler.__self__):
        name += handler.__self__.name + '.'
    name += handler.__name__
    return name


# Lists used when adding skill handlers using decorators
_intent_list = []
_intent_file_list = []


def intent_handler(intent_parser):
    """ Decorator for adding a method as an intent handler. """

    def real_decorator(func):
        @wraps(func)
        def handler_method(*args, **kwargs):
            return func(*args, **kwargs)

        _intent_list.append((intent_parser, func))
        return handler_method

    return real_decorator


def intent_file_handler(intent_file):
    """ Decorator for adding a method as an intent file handler. """

    def real_decorator(func):
        @wraps(func)
        def handler_method(*args, **kwargs):
            return func(*args, **kwargs)

        _intent_file_list.append((intent_file, func))
        return handler_method

    return real_decorator


#######################################################################
# MycroftSkill base class
#######################################################################
class MycroftSkill(object):
    """
    Abstract base class which provides common behaviour and parameters to all
    Skills implementation.
    """

    def __init__(self, name=None, emitter=None):
        self.name = name or self.__class__.__name__
        # Get directory of skill
        self._dir = dirname(abspath(sys.modules[self.__module__].__file__))

        self.bind(emitter)
        self.config_core = Configuration.get()
        self.config = self.config_core.get(self.name)
        self.dialog_renderer = None
        self.vocab_dir = None
        self.root_dir = None
        self.file_system = FileSystemAccess(join('skills', self.name))
        self.registered_intents = []
        self.log = LOG.create_logger(self.name)
        self.reload_skill = True  # allow reloading
        self.events = []
        self.skill_id = 0

    @property
    def location(self):
        """ Get the JSON data struction holding location information. """
        # TODO: Allow Enclosure to override this for devices that
        # contain a GPS.
        return self.config_core.get('location')

    @property
    def location_pretty(self):
        """ Get a more 'human' version of the location as a string. """
        loc = self.location
        if type(loc) is dict and loc["city"]:
            return loc["city"]["name"]
        return None

    @property
    def location_timezone(self):
        """ Get the timezone code, such as 'America/Los_Angeles' """
        loc = self.location
        if type(loc) is dict and loc["timezone"]:
            return loc["timezone"]["code"]
        return None

    @property
    def lang(self):
        return self.config_core.get('lang')

    @property
    def settings(self):
        """ Load settings if not already loaded. """
        try:
            return self._settings
        except:
            self._settings = SkillSettings(self._dir, self.name)
            return self._settings

    def bind(self, emitter):
        """ Register emitter with skill. """
        if emitter:
            self.emitter = emitter
            self.enclosure = EnclosureAPI(emitter, self.name)
            self.__register_stop()

    def __register_stop(self):
        self.stop_time = time.time()
        self.stop_threshold = self.config_core.get("skills").get(
            'stop_threshold')
        self.add_event('mycroft.stop', self.__handle_stop, False)

    def detach(self):
        for (name, intent) in self.registered_intents:
            name = str(self.skill_id) + ':' + name
            self.emitter.emit(Message("detach_intent", {"intent_name": name}))

    def initialize(self):
        """
        Invoked after the skill is fully constructed and registered with the
        system.  Use to perform any final setup needed for the skill.
        """
        pass

    def get_intro_message(self):
        """
        Get a message to speak on first load of the skill.  Useful
        for post-install setup instructions.

        Returns:
            str: message that will be spoken to the user
        """
        return None

    def converse(self, utterances, lang="en-us"):
        """
            Handle conversation. This method can be used to override the normal
            intent handler after the skill has been invoked once.

            To enable this override thise converse method and return True to
            indicate that the utterance has been handled.

            Args:
                utterances (list): The utterances from the user
                lang:       language the utterance is in

            Returns:    True if an utterance was handled, otherwise False
        """
        return False

    def __get_response(self):
        """
        Helper to get a reponse from the user

        Returns:
            str: user's response or None on a timeout
        """
        event = Event()

        def converse(utterances, lang="en-us"):
            converse.response = utterances[0] if utterances else None
            event.set()
            return True

        # install a temporary conversation handler
        self.make_active()
        converse.response = None
        default_converse = self.converse
        self.converse = converse
        event.wait(15)  # 10 for listener, 5 for SST, then timeout
        self.converse = default_converse
        return converse.response

    def get_response(self, dialog='', data=None, announcement='',
                     validator=None, on_fail=None, num_retries=-1):
        """
        Prompt user and wait for response

        The given dialog or announcement will be spoken, the immediately
        listen and return user response.  The response can optionally be
        validated.

        Example:
            color = self.get_response('ask.favorite.color')

        Args:
            dialog (str): Announcement dialog to read to the user
            data (dict): Data used to render the dialog
            announcement (str): Literal string (overrides dialog)
            validator (any): Function with following signature
                def validator(utterance):
                    return utterance != "red"
            on_fail (any): Dialog or function returning literal string
                           to speak on invalid input.  For example:
                def on_fail(utterance):
                    return "nobody likes the color red, pick another"
            num_retries (int): Times to ask user for input, -1 for infinite
                NOTE: User can not respond and timeout or say "cancel" to stop

        Returns:
            str: User's reply or None if timed out or canceled
        """
        data = data or {}

        def get_announcement():
            return announcement or self.dialog_renderer.render(dialog, data)

        if not get_announcement():
            raise ValueError('announcement or dialog message required')

        def on_fail_default(utterance):
            fail_data = data.copy()
            fail_data['utterance'] = utterance
            if on_fail:
                return self.dialog_renderer.render(on_fail, fail_data)
            else:
                return get_announcement()

        # TODO: Load with something like mycroft.dialog.get_all()
        cancel_voc = 'text/' + self.lang + '/cancel.voc'
        with open(resolve_resource_file(cancel_voc)) as f:
            cancel_words = list(filter(bool, f.read().split('\n')))

        def is_cancel(utterance):
            return utterance in cancel_words

        def validator_default(utterance):
            # accept anything except 'cancel'
            return not is_cancel(utterance)

        validator = validator or validator_default
        on_fail_fn = on_fail if callable(on_fail) else on_fail_default

        self.speak(get_announcement(), expect_response=True)
        num_fails = 0
        while True:
            response = self.__get_response()

            if response is None:
                # if nothing said, prompt one more time
                num_none_fails = 1 if num_retries < 0 else num_retries
                if num_fails >= num_none_fails:
                    return None
            else:
                if validator(response):
                    return response

                # catch user saying 'cancel'
                if is_cancel(response):
                    return None

            num_fails += 1
            if 0 < num_retries < num_fails:
                return None

            line = on_fail_fn(response)
            self.speak(line, expect_response=True)

    def report_metric(self, name, data):
        """
        Report a skill metric to the Mycroft servers

        Args:
            name (str): Name of metric. Must use only letters and hyphens
            data (dict): JSON dictionary to report. Must be valid JSON
        """
        report_metric(basename(self.root_dir) + ':' + name, data)

    def send_email(self, title, body):
        """
        Send an email to the registered user's email

        Args:
            title (str): Title of email
            body  (str): HTML body of email. This supports
                         simple HTML like bold and italics
        """
        DeviceApi().send_email(title, body, basename(self.root_dir))

    def make_active(self):
        """
            Bump skill to active_skill list in intent_service
            this enables converse method to be called even without skill being
            used in last 5 minutes
        """
        self.emitter.emit(Message('active_skill_request',
                                  {"skill_id": self.skill_id}))

    def _register_decorated(self):
        """
        Register all intent handlers that have been decorated with an intent.
        """
        global _intent_list, _intent_file_list
        for intent_parser, handler in _intent_list:
            self.register_intent(intent_parser, handler, need_self=True)
        for intent_file, handler in _intent_file_list:
            self.register_intent_file(intent_file, handler, need_self=True)
        _intent_list = []
        _intent_file_list = []

    def translate(self, text, data=None):
        """
        Load a translatable single string resource

        The string is loaded from a file in the skill's dialog subdirectory
          'dialog/<lang>/<text>.dialog'
        The string is randomly chosen from the file and rendered, replacing
        mustache placeholders with values found in the data dictionary.

        Args:
            text (str): The base filename  (no extension needed)
            data (dict, optional): a JSON dictionary

        Returns:
            str: A randomly chosen string from the file
        """
        return self.dialog_renderer.render(text, data or {})

    def translate_namedvalues(self, name, delim=None):
        """
        Load translation dict containing names and values.

        This loads a simple CSV from the 'dialog' folders.
        The name is the first list item, the value is the
        second.  Lines prefixed with # or // get ignored

        Args:
            name (str): name of the .value file, no extension needed
            delim (char): delimiter character used, default is ','

        Returns:
            dict: name and value dictionary, or [] if load fails
        """

        delim = delim or ','
        result = {}
        if not name.endswith(".value"):
            name += ".value"

        try:
            with open(join(self.root_dir, 'dialog', self.lang, name)) as f:
                reader = csv.reader(f, delimiter=delim)
                for row in reader:
                    # skip blank or comment lines
                    if not row or row[0].startswith("#"):
                        continue
                    if len(row) != 2:
                        continue

                    result[row[0]] = row[1]

            return result
        except Exception:
            return {}

    def translate_template(self, template_name, data=None):
        """
        Load a translatable template

        The strings are loaded from a template file in the skill's dialog
        subdirectory.
          'dialog/<lang>/<template_name>.template'
        The strings are loaded and rendered, replacing mustache placeholders
        with values found in the data dictionary.

        Args:
            template_name (str): The base filename (no extension needed)
            data (dict, optional): a JSON dictionary

        Returns:
            list of str: The loaded template file
        """
        return self.__translate_file(template_name + '.template', data)

    def translate_list(self, list_name, data=None):
        """
        Load a list of translatable string resources

        The strings are loaded from a list file in the skill's dialog
        subdirectory.
          'dialog/<lang>/<list_name>.list'
        The strings are loaded and rendered, replacing mustache placeholders
        with values found in the data dictionary.

        Args:
            list_name (str): The base filename (no extension needed)
            data (dict, optional): a JSON dictionary

        Returns:
            list of str: The loaded list of strings with items in consistent
                         positions regardless of the language.
        """
        return self.__translate_file(list_name + '.list', data)

    def __translate_file(self, name, data):
        """Load and render lines from dialog/<lang>/<name>"""
        with open(join(self.root_dir, 'dialog', self.lang, name)) as f:
            text = f.read().replace('{{', '{').replace('}}', '}')
            return text.format(**data or {}).split('\n')

    def add_event(self, name, handler, need_self=False, once=False):
        """
            Create event handler for executing intent

            Args:
                name:       IntentParser name
                handler:    method to call
                need_self:  optional parameter, when called from a decorated
                            intent handler the function will need the self
                            variable passed as well.
                once:       optional parameter, Event handler will be removed
                            after it has been run once.
        """

        def wrapper(message):
            try:
                # Indicate that the skill handler is starting
                handler_name = get_handler_name(handler)
                self.emitter.emit(Message("mycroft.skill.handler.start",
                                          data={'handler': handler_name}))

                stopwatch = Stopwatch()
                with stopwatch:
                    if need_self:
                        # When registring from decorator self is required
                        if len(getargspec(handler).args) == 2:
                            handler(self, message)
                        elif len(getargspec(handler).args) == 1:
                            handler(self)
                        elif len(getargspec(handler).args) == 0:
                            # Zero may indicate multiple decorators, trying the
                            # usual call signatures
                            try:
                                handler(self, message)
                            except TypeError:
                                handler(self)
                        else:
                            LOG.error("Unexpected argument count:" +
                                      str(len(getargspec(handler).args)))
                            raise TypeError
                    else:
                        if len(getargspec(handler).args) == 2:
                            handler(message)
                        elif len(getargspec(handler).args) == 1:
                            handler()
                        else:
                            LOG.error("Unexpected argument count:" +
                                      str(len(getargspec(handler).args)))
                            raise TypeError
                    self.settings.store()  # Store settings if they've changed

                # Send timing metrics
                context = message.context
                if context and 'ident' in context:
                    report_timing(context['ident'], 'skill_handler', stopwatch,
                                  {'handler': handler.__name__})

            except Exception as e:
                # Convert "MyFancySkill" to "My Fancy Skill" for speaking
                handler_name = re.sub("([a-z])([A-Z])", "\g<1> \g<2>",
                                      self.name)
                # TODO: Localize
                self.speak("An error occurred while processing a request in " +
                           handler_name)
                LOG.error(
                    "An error occurred while processing a request in " +
                    self.name, exc_info=True)
                # indicate completion with exception
                self.emitter.emit(Message('mycroft.skill.handler.complete',
                                          data={'handler': handler_name,
                                                'exception': e.message}))
            # Indicate that the skill handler has completed
            self.emitter.emit(Message('mycroft.skill.handler.complete',
                                      data={'handler': handler_name}))
            if once:
                self.remove_event(name)

        if handler:
            if once:
                self.emitter.once(name, wrapper)
            else:
                self.emitter.on(name, wrapper)
            self.events.append((name, wrapper))

    def remove_event(self, name):
        """
            Removes an event from emitter and events list

            Args:
                name: Name of Intent or Scheduler Event
            Returns:
                bool: True if found and removed, False if not found
        """
        removed = False
        for _name, _handler in self.events:
            if name == _name:
<<<<<<< HEAD
                self.events.remove((_name, _handler))
                self.emitter.remove(_name, _handler)
                removed = True
        return removed
=======
                try:
                    self.events.remove((_name, _handler))
                except ValueError:
                    pass
                try:
                    self.emitter.remove(_name, _handler)
                except ValueError:
                    LOG.debug('{} is not registered in the emitter'.format(
                              _name))
>>>>>>> bda8a0cc

    def register_intent(self, intent_parser, handler, need_self=False):
        """
            Register an Intent with the intent service.

            Args:
                intent_parser: Intent or IntentBuilder object to parse
                               utterance for the handler.
                handler:       function to register with intent
                need_self:     optional parameter, when called from a decorated
                               intent handler the function will need the self
                               variable passed as well.
        """
        if type(intent_parser) == IntentBuilder:
            intent_parser = intent_parser.build()
        elif type(intent_parser) != Intent:
            raise ValueError('intent_parser is not an Intent')

        # Default to the handler's function name if none given
        name = intent_parser.name or handler.__name__
        intent_parser.name = str(self.skill_id) + ':' + name
        self.emitter.emit(Message("register_intent", intent_parser.__dict__))
        self.registered_intents.append((name, intent_parser))
        self.add_event(intent_parser.name, handler, need_self)

    def register_intent_file(self, intent_file, handler, need_self=False):
        """
            Register an Intent file with the intent service.
            For example:

            === food.order.intent ===
            Order some {food}.
            Order some {food} from {place}.
            I'm hungry.
            Grab some {food} from {place}.

            Optionally, you can also use <register_entity_file>
            to specify some examples of {food} and {place}

            In addition, instead of writing out multiple variations
            of the same sentence you can write:

            === food.order.intent ===
            (Order | Grab) some {food} (from {place} | ).
            I'm hungry.

            Args:
                intent_file: name of file that contains example queries
                             that should activate the intent
                handler:     function to register with intent
                need_self:   use for decorator. See <register_intent>
        """
        name = str(self.skill_id) + ':' + intent_file
        self.emitter.emit(Message("padatious:register_intent", {
            "file_name": join(self.vocab_dir, intent_file),
            "name": name
        }))
        self.add_event(name, handler, need_self)

    def register_entity_file(self, entity_file):
        """
            Register an Entity file with the intent service.
            And Entity file lists the exact values that an entity can hold.
            For example:

            === ask.day.intent ===
            Is it {weekday}?

            === weekday.entity ===
            Monday
            Tuesday
            ...

            Args:
                entity_file: name of file that contains examples
                             of an entity. Must end with .entity
        """
        if '.entity' not in entity_file:
            raise ValueError('Invalid entity filename: ' + entity_file)
        name = str(self.skill_id) + ':' + entity_file.replace('.entity', '')
        self.emitter.emit(Message("padatious:register_entity", {
            "file_name": join(self.vocab_dir, entity_file),
            "name": name
        }))

    def disable_intent(self, intent_name):
        """Disable a registered intent"""
        LOG.debug('Disabling intent ' + intent_name)
        name = str(self.skill_id) + ':' + intent_name
        self.emitter.emit(Message("detach_intent", {"intent_name": name}))

    def enable_intent(self, intent_name):
        """Reenable a registered intent"""
        for (name, intent) in self.registered_intents:
            if name == intent_name:
                self.registered_intents.remove((name, intent))
                intent.name = name
                self.register_intent(intent, None)
                LOG.debug('Enabling intent ' + intent_name)
                break
            else:
                LOG.error('Could not enable ' + intent_name +
                          ', it hasn\'t been registered.')

    def set_context(self, context, word=''):
        """
            Add context to intent service

            Args:
                context:    Keyword
                word:       word connected to keyword
        """
        if not isinstance(context, basestring):
            raise ValueError('context should be a string')
        if not isinstance(word, basestring):
            raise ValueError('word should be a string')
        self.emitter.emit(Message('add_context',
                                  {'context': context, 'word': word}))

    def remove_context(self, context):
        """
            remove_context removes a keyword from from the context manager.
        """
        if not isinstance(context, basestring):
            raise ValueError('context should be a string')
        self.emitter.emit(Message('remove_context', {'context': context}))

    def register_vocabulary(self, entity, entity_type):
        """ Register a word to an keyword

            Args:
                entity:         word to register
                entity_type:    Intent handler entity to tie the word to
        """
        self.emitter.emit(Message('register_vocab', {
            'start': entity, 'end': entity_type
        }))

    def register_regex(self, regex_str):
        re.compile(regex_str)  # validate regex
        self.emitter.emit(Message('register_vocab', {'regex': regex_str}))

    def speak(self, utterance, expect_response=False):
        """
            Speak a sentence.

            Args:
                utterance (str):        sentence mycroft should speak
                expect_response (bool): set to True if Mycroft should listen
                                        for a response immediately after
                                        speaking the utterance.
        """
        # registers the skill as being active
        self.enclosure.register(self.name)
        data = {'utterance': utterance,
                'expect_response': expect_response}
        message = dig_for_message()
        if message:
            self.emitter.emit(message.reply("speak", data))
        else:
            self.emitter.emit(Message("speak", data))

    def speak_dialog(self, key, data=None, expect_response=False):
        """
            Speak a random sentence from a dialog file.

            Args
                key (str): dialog file key (filename without extension)
                data (dict): information used to populate sentence
                expect_response (bool): set to True if Mycroft should listen
                                        for a response immediately after
                                        speaking the utterance.
        """
        data = data or {}
        self.speak(self.dialog_renderer.render(key, data), expect_response)

    def init_dialog(self, root_directory):
        dialog_dir = join(root_directory, 'dialog', self.lang)
        if exists(dialog_dir):
            self.dialog_renderer = DialogLoader().load(dialog_dir)
        else:
            LOG.debug('No dialog loaded, ' + dialog_dir + ' does not exist')

    def load_data_files(self, root_directory):
        self.init_dialog(root_directory)
        self.load_vocab_files(join(root_directory, 'vocab', self.lang))
        regex_path = join(root_directory, 'regex', self.lang)
        self.root_dir = root_directory
        if exists(regex_path):
            self.load_regex_files(regex_path)

    def load_vocab_files(self, vocab_dir):
        self.vocab_dir = vocab_dir
        if exists(vocab_dir):
            load_vocabulary(vocab_dir, self.emitter)
        else:
            LOG.debug('No vocab loaded, ' + vocab_dir + ' does not exist')

    def load_regex_files(self, regex_dir):
        load_regex(regex_dir, self.emitter)

    def __handle_stop(self, event):
        """
            Handler for the "mycroft.stop" signal. Runs the user defined
            `stop()` method.
        """
        self.stop_time = time.time()
        try:
            self.stop()
        except:
            LOG.error("Failed to stop skill: {}".format(self.name),
                      exc_info=True)

    @abc.abstractmethod
    def stop(self):
        pass

    def is_stop(self):
        passed_time = time.time() - self.stop_time
        return passed_time < self.stop_threshold

    def shutdown(self):
        """
        This method is intended to be called during the skill
        process termination. The skill implementation must
        shutdown all processes and operations in execution.
        """
        # Store settings
        self.settings.store()
        self.settings.is_alive = False
        # removing events
        for e, f in self.events:
            self.emitter.remove(e, f)
        self.events = None  # Remove reference to wrappers

        self.emitter.emit(
            Message("detach_skill", {"skill_id": str(self.skill_id) + ":"}))
        try:
            self.stop()
        except:
            LOG.error("Failed to stop skill: {}".format(self.name),
                      exc_info=True)

    def _unique_name(self, name):
        """
            Return a name unique to this skill using the format
            [skill_id]:[name].

            Args:
                name:   Name to use internally

            Returns:
                str: name unique to this skill
        """
        return str(self.skill_id) + ':' + name

    def _schedule_event(self, handler, when, data=None, name=None,
                        repeat=None):
        """
            Underlying method for schedule_event and schedule_repeating_event.
            Takes scheduling information and sends it of on the message bus.
        """
        if not name:
            name = self.name + handler.__name__
        name = self._unique_name(name)

        data = data or {}
        self.add_event(name, handler, once=not repeat)
        event_data = {}
        event_data['time'] = time.mktime(when.timetuple())
        event_data['event'] = name
        event_data['repeat'] = repeat
        event_data['data'] = data
        self.emitter.emit(Message('mycroft.scheduler.schedule_event',
                                  data=event_data))

    def schedule_event(self, handler, when, data=None, name=None):
        """
            Schedule a single event.

            Args:
                handler:               method to be called
                when (datetime):       when the handler should be called
                data (dict, optional): data to send when the handler is called
                name (str, optional):  friendly name parameter
        """
        data = data or {}
        self._schedule_event(handler, when, data, name)

    def schedule_repeating_event(self, handler, when, frequency,
                                 data=None, name=None):
        """
            Schedule a repeating event.

            Args:
                handler:                method to be called
                when (datetime):        time for calling the handler
                frequency (float/int):  time in seconds between calls
                data (dict, optional):  data to send along to the handler
                name (str, optional):   friendly name parameter
        """
        data = data or {}
        self._schedule_event(handler, when, data, name, frequency)

    def update_scheduled_event(self, name, data=None):
        """
            Change data of event.

            Args:
                name (str):   Name of event
        """
        data = data or {}
        data = {
            'event': self._unique_name(name),
            'data': data
        }
        self.emitter.emit(Message('mycroft.schedule.update_event', data=data))

    def cancel_scheduled_event(self, name):
        """
            Cancel a pending event. The event will no longer be scheduled
            to be executed

            Args:
                name (str):   Name of event
        """
        unique_name = self._unique_name(name)
        data = {'event': unique_name}
        if self.remove_event(unique_name):
            self.emitter.emit(Message('mycroft.scheduler.remove_event',
                                      data=data))

    def get_scheduled_event_status(self, name):
        """
            Get scheduled event data and return the amount of time left

            Args:
                name (str): Name of event

            Return:
                int: the time left in seconds
        """
        event_name = self._unique_name(name)
        data = {'name': event_name}

        # making event_status an object so it's refrence can be changed
        event_status = [None]
        finished_callback = [False]

        def callback(message):
            if message.data is not None:
                event_time = int(message.data[0][0])
                current_time = int(time.time())
                time_left_in_seconds = event_time - current_time
                event_status[0] = time_left_in_seconds
            finished_callback[0] = True

        emitter_name = 'mycroft.event_status.callback.{}'.format(event_name)
        self.emitter.once(emitter_name, callback)
        self.emitter.emit(Message('mycroft.scheduler.get_event', data=data))

        start_wait = time.time()
        while finished_callback[0] is False and time.time() - start_wait < 3.0:
            time.sleep(0.1)
        if time.time() - start_wait > 3.0:
            raise Exception("Event Status Messagebus Timeout")
        return event_status[0]


#######################################################################
# FallbackSkill base class
#######################################################################
class FallbackSkill(MycroftSkill):
    """
        FallbackSkill is used to declare a fallback to be called when
        no skill is matching an intent. The fallbackSkill implements a
        number of fallback handlers to be called in an order determined
        by their priority.
    """
    fallback_handlers = {}

    def __init__(self, name=None, emitter=None):
        MycroftSkill.__init__(self, name, emitter)

        #  list of fallback handlers registered by this instance
        self.instance_fallback_handlers = []

    @classmethod
    def make_intent_failure_handler(cls, ws):
        """Goes through all fallback handlers until one returns True"""

        def handler(message):
            # indicate fallback handling start
            ws.emit(Message("mycroft.skill.handler.start",
                            data={'handler': "fallback"}))

            stopwatch = Stopwatch()
            handler_name = None
            with stopwatch:
                for _, handler in sorted(cls.fallback_handlers.items(),
                                         key=operator.itemgetter(0)):
                    try:
                        if handler(message):
                            #  indicate completion
                            handler_name = get_handler_name(handler)
                            ws.emit(Message(
                                'mycroft.skill.handler.complete',
                                data={'handler': "fallback",
                                      "fallback_handler": handler_name}))
                            break
                    except Exception:
                        LOG.exception('Exception in fallback.')
                else:  # No fallback could handle the utterance
                    ws.emit(Message('complete_intent_failure'))
                    warning = "No fallback could handle intent."
                    LOG.warning(warning)
                    #  indicate completion with exception
                    ws.emit(Message('mycroft.skill.handler.complete',
                                    data={'handler': "fallback",
                                          'exception': warning}))

            # Send timing metric
            if message.context and message.context['ident']:
                ident = message.context['ident']
                report_timing(ident, 'fallback_handler', stopwatch,
                              {'handler': handler_name})
        return handler

    @classmethod
    def _register_fallback(cls, handler, priority):
        """
        Register a function to be called as a general info fallback
        Fallback should receive message and return
        a boolean (True if succeeded or False if failed)

        Lower priority gets run first
        0 for high priority 100 for low priority
        """
        while priority in cls.fallback_handlers:
            priority += 1

        cls.fallback_handlers[priority] = handler

    def register_fallback(self, handler, priority):
        """
            register a fallback with the list of fallback handlers
            and with the list of handlers registered by this instance
        """
        def wrapper(*args, **kwargs):
            if handler(*args, **kwargs):
                self.make_active()
                return True
            return False
        self.instance_fallback_handlers.append(wrapper)
        self._register_fallback(handler, priority)

    @classmethod
    def remove_fallback(cls, handler_to_del):
        """
            Remove a fallback handler

            Args:
                handler_to_del: reference to handler
        """
        for priority, handler in cls.fallback_handlers.items():
            if handler == handler_to_del:
                del cls.fallback_handlers[priority]
                return
        LOG.warning('Could not remove fallback!')

    def remove_instance_handlers(self):
        """
            Remove all fallback handlers registered by the fallback skill.
        """
        while len(self.instance_fallback_handlers):
            handler = self.instance_fallback_handlers.pop()
            self.remove_fallback(handler)

    def shutdown(self):
        """
            Remove all registered handlers and perform skill shutdown.
        """
        self.remove_instance_handlers()
        super(FallbackSkill, self).shutdown()<|MERGE_RESOLUTION|>--- conflicted
+++ resolved
@@ -692,12 +692,6 @@
         removed = False
         for _name, _handler in self.events:
             if name == _name:
-<<<<<<< HEAD
-                self.events.remove((_name, _handler))
-                self.emitter.remove(_name, _handler)
-                removed = True
-        return removed
-=======
                 try:
                     self.events.remove((_name, _handler))
                 except ValueError:
@@ -707,7 +701,6 @@
                 except ValueError:
                     LOG.debug('{} is not registered in the emitter'.format(
                               _name))
->>>>>>> bda8a0cc
 
     def register_intent(self, intent_parser, handler, need_self=False):
         """
